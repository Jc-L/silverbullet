--- conflicted
+++ resolved
@@ -14,25 +14,14 @@
 
 Here are some things to try:
 
-<<<<<<< HEAD
-* Click on the page name at the top, or hit `Cmd-k` (Mac) or `Ctrl-k` (Linux and Windows) to open the _page switcher_. Type the a name of a non-existing page to create it (although it won’t save in this environment).
-* Click on the run button (top right) or hit `Cmd-/` (Mac) or `Ctrl-/` (Linux and Windows) to open the _command palette_ (note not all commands will work in this quasi read-only mode).
-* Select some text and hit `Alt-m` to highlight it, or `Cmd-b` (Mac) or `Ctrl-b` to make it bold.
-* Click a link below to navigate there
-* Start typing `[[` somewhere to insert a page link (with completion)
-* [ ] Tap this box 👈 to mark this task as done
-* Start typing `:pa` to trigger the emoji picker 🎉
-* Type `/` somewhere in the text to use a _slash command_.
-=======
 * Click on the page name at the top, or hit `Cmd-k` (Mac) or `Ctrl-k` (Linux and Windows) to open the **page switcher**. Type the a name of a non-existing page to create it (although it won’t save in this environment).
-* Click on the run button (top right) or hit `Cmd-/` (Mac) or `Ctrl-/` (Linux and Windows) to open the **command palette** (note not all command will work in this quasi read-only mode).
+* Click on the run button (top right) or hit `Cmd-/` (Mac) or `Ctrl-/` (Linux and Windows) to open the **command palette** (note not all commands will work in this quasi read-only mode).
 * Select some text and hit `Alt-m` to ==highlight== it, or `Cmd-b` (Mac) or `Ctrl-b` to make it **bold**.
 * Click a link somewhere in this page to navigate there.
 * Start typing `[[` somewhere to insert a page link (with completion).
 * [ ] Tap this box 👈 to mark this task as done.
 * Start typing `:party` to trigger the emoji picker 🎉
 * Type `/` somewhere in the text to invoke a **slash command**.
->>>>>>> 10770631
 * Open this site on your phone or tablet and… it just works! 
 
 ## Explore more
@@ -52,7 +41,7 @@
 ## Principles
 Some core principles that underly Silver Bullet’s philosophy:
 
-* **Free and open source**. 
+* **Free and open source**. Silver Bullet is MIT licensed.
 * **The truth is in the markdown.** Markdown is simply text files, stored on disk. Nothing fancy. No proprietary formats or lock in. While SB uses a database for indexing and caching some data, all of that can be rebuilt from its markdown source at any time.
 * **What you see is what it is.** No magic or hidden content.
 * **Single, distraction free mode.** SB doesn’t have a separate view and edit mode. It doesn’t have a “focus mode.” You’re always in focused edit mode, why wouldn’t you?
